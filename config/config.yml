# path or URL to sample sheet (TSV format, columns: donor, sample, dna_type,...)
samples: config/single_donor.tsv

genome:
  build: hs37d5 # options: <hs37d5|hs38DH|chm13v2>
  region: all # for chromosome 22: use "22" for hs37d5, use "chr22" for hs38DH and chm13v2

<<<<<<< HEAD
non_ref_germline_l1: # given by eul1db or a BED file (resources/{source}/insertions.bed)
  source: eul1db
  build: hg19
=======
KNRGL:
  dbVar:
    build: hs38DH
  eul1db:
    build: hg19
>>>>>>> 26357268

adapters:
  r1_adapter: 'AATGATACGGCGACCACCGAGATCTACACTCTTTCCCTACACGACGCTCTTCCGATCT'
  r2_adapter: 'CAAGCAGAAGACGGCATACGAGANNNNNNNGTGACTGGAGTTCAGACGTGTGCTCTTCCGATCT'
  nested_primer: 'TAACTAACCTGCACAATGTGCAC'

get_features:
  min_reads: 3
  window_size: 750
  window_step: 250
  min_mapq: 40
  min_ya: 20
  max_yg: 15
  min_secondary_mapq: 20
  library_3_or_5: 3

num_folds: 4

models:
  logreg_1:
    name: "LogisticRegression"
    params:
      solver: 'saga'
      l1_ratio: 0.5
      max_iter: 1_000_000
      penalty: 'elasticnet'
  svc_1:
    name: "SVC"
    params:
      probability: True
  rfc_1:
    name: "RandomForestClassifier"
    params:
      random_state: 1
  cfc_1:
    name: "CascadeForestClassifier"
    params:
      random_state: 1
  mlp_1:
    name: "MLPClassifier"
    params:<|MERGE_RESOLUTION|>--- conflicted
+++ resolved
@@ -5,17 +5,11 @@
   build: hs37d5 # options: <hs37d5|hs38DH|chm13v2>
   region: all # for chromosome 22: use "22" for hs37d5, use "chr22" for hs38DH and chm13v2
 
-<<<<<<< HEAD
-non_ref_germline_l1: # given by eul1db or a BED file (resources/{source}/insertions.bed)
-  source: eul1db
-  build: hg19
-=======
 KNRGL:
   dbVar:
     build: hs38DH
   eul1db:
     build: hg19
->>>>>>> 26357268
 
 adapters:
   r1_adapter: 'AATGATACGGCGACCACCGAGATCTACACTCTTTCCCTACACGACGCTCTTCCGATCT'
