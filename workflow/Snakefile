--- conflicted
+++ resolved
@@ -21,12 +21,5 @@
             rules.metrics.output.prcurve,
             db=list(config["KNRGL"].keys()),
             ref=config["genome"]["build"],
-<<<<<<< HEAD
-            dna_type=set(samples["dna_type"]),
             outdir=config["outdir"],
-        ),
-    wildcard_constraints:
-        dna_type="\w+",
-=======
-        ),
->>>>>>> 603e3589
+        ),