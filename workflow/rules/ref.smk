rule install_bwakit:
    output: directory("resources/bwa.kit")
    conda: "../envs/env.yml"
    log: "resources/install_bwakit.log"
    shell:
        '''
        mkdir -p resources && cd resources
        wget -O- -q --no-config https://sourceforge.net/projects/bio-bwa/files/bwakit/bwakit-0.7.15_x64-linux.tar.bz2 | tar xfj -
        '''

rule gen_ref:
    input: rules.install_bwakit.output
    output: "resources/{ref}/genome_og.fa"
    log: "resources/{ref}/gen_ref.log"
    conda: "../envs/env.yml"
    shell:
        '''
        touch {log} && exec 1>{log} 2>&1
        
        # run bwa.kit function
        {input}/run-gen-ref {wildcards.ref}
        mv {wildcards.ref}.fa {output}
        '''

<<<<<<< HEAD
rule get_rmsk:
    input: "resources/{ref}/genome.genome"
    output: 
        rmsk = "resources/{ref}/rmsk.txt.gz",
        ref_l1 = "resources/{ref}/reference_l1.csv"
    log: "resources/{ref}/rmsk.log"
    conda: "../envs/env.yml"
    script: "../scripts/get_rmsk.py"
=======
# TODO: edit fix_names.py to also change the names for hg38
rule fix_names_clean:
    input: 
        fa = rules.gen_ref.output
    output: 
        fa = "resources/{ref}/genome.fa",
        fai = "resources/{ref}/genome.fa.fai",
        chromsizes = "resources/{ref}/genome.genome"
    log: "resources/{ref}/fix_names.log"
    conda: "../envs/env.yml"
    script: "../scripts/fix_names.py"
        
rule get_eul1db:
    input: expand("resources/{ref}/genome.genome",  ref=config["ref"])
    output: "resources/eul1db/windows.csv"
    conda: "../envs/env.yml"
    log: "resources/eul1db/get_eul1db.log"
    script: "../scripts/get_eul1db.py"
>>>>>>> d5b783c5
<|MERGE_RESOLUTION|>--- conflicted
+++ resolved
@@ -22,16 +22,6 @@
         mv {wildcards.ref}.fa {output}
         '''
 
-<<<<<<< HEAD
-rule get_rmsk:
-    input: "resources/{ref}/genome.genome"
-    output: 
-        rmsk = "resources/{ref}/rmsk.txt.gz",
-        ref_l1 = "resources/{ref}/reference_l1.csv"
-    log: "resources/{ref}/rmsk.log"
-    conda: "../envs/env.yml"
-    script: "../scripts/get_rmsk.py"
-=======
 # TODO: edit fix_names.py to also change the names for hg38
 rule fix_names_clean:
     input: 
@@ -50,4 +40,12 @@
     conda: "../envs/env.yml"
     log: "resources/eul1db/get_eul1db.log"
     script: "../scripts/get_eul1db.py"
->>>>>>> d5b783c5
+    
+rule get_rmsk:
+    input: "resources/{ref}/genome.genome"
+    output: 
+        rmsk = "resources/{ref}/rmsk.txt.gz",
+        ref_l1 = "resources/{ref}/reference_l1.csv"
+    log: "resources/{ref}/rmsk.log"
+    conda: "../envs/env.yml"
+    script: "../scripts/get_rmsk.py"