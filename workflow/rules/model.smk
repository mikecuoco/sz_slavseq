--- conflicted
+++ resolved
@@ -107,26 +107,10 @@
             expand("results/train_test/{{donor}}/{{dna_type}}/{fold}", fold=fold_dirs)
         ),
     params:
-<<<<<<< HEAD
-        num_folds = config["model"]["num_folds"]
-    log: "results/train_test/{donor}/{dna_type}.log"
-    conda: "../envs/env.yml"
-    script: "../scripts/rfc.py"
-
-# rule summary:
-#     input: rules.train_test.output
-#     output: directory(expand("results/summary/{{donor}}/{{dna_type}}/{fold}", fold=fold_dirs))
-#     params:
-#         num_folds = config["model"]["num_folds"]
-#     log: "results/summary/{donor}/{dna_type}.log"
-#     conda: "../envs/env.yml"
-#     script: "../scripts/summary.py"
-=======
         num_folds=config["model"]["num_folds"],
     log:
         "results/train_test/{donor}/{dna_type}.log",
     conda:
         "../envs/env.yml"
     script:
-        "../scripts/rfc.py"
->>>>>>> 78e20265
+        "../scripts/rfc.py"