--- conflicted
+++ resolved
@@ -33,20 +33,13 @@
 # handle conditional alterations to reference genome
 ref = config["genome"]["build"]
 
-<<<<<<< HEAD
-# handle trimming for a region
-region = config["genome"]["region"]
-region_name = f"_{region}" if region != "all" else ""
-=======
 # handle specified region
 region = (
     "".join(config["genome"]["region"])
     if isinstance(config["genome"]["region"], list)
     else config["genome"]["region"]
 )
-if region != "all":
-    gen_ref_basename = f"{ref}_{region}"
->>>>>>> fc2de706
+region_name = f"_{region}" if region != "all" else ""
 
 # make name of bed file for get_eul1db rule
 def get_liftover_input(wildcards):
