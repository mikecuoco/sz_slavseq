--- conflicted
+++ resolved
@@ -27,32 +27,4 @@
             "results/fastq/{accession}_{read}.fastq.gz",
             accession=accession,
             read=[1, 2],
-<<<<<<< HEAD
-        )
-
-
-# handle specified region
-region = (
-    "".join(config["genome"]["region"])
-    if isinstance(config["genome"]["region"], list)
-    else config["genome"]["region"]
-)
-region_name = f"_{region}" if region != "all" else ""
-
-# make name of bed file for get_eul1db rule
-def get_liftover_input(wildcards):
-    if wildcards.db == "eul1db":
-        return "resources/hg19/hg19_eul1db_insertions.bed"
-    elif wildcards.db == "dbVar":
-        return "resources/hs38DH/hs38DH_dbVar_insertions.bed"
-
-
-def get_fixnames_input(wildcards):
-    if wildcards.ref == "hs37d5":
-        return f"resources/hg19/hg19_{wildcards.db}_insertions.bed"
-    else:
-        return (
-            f"resources/{wildcards.ref}/{wildcards.ref}_{wildcards.db}_insertions.bed"
-=======
->>>>>>> 26357268
         )