--- conflicted
+++ resolved
@@ -23,20 +23,4 @@
    --show-failed-logs \
    --conda-cleanup-pkgs cache \
    --all-temp
-<<<<<<< HEAD
-=======
-
-# Quick test on steps following making folds
-mkdir -p results/folds/ && cp -r .test/data/${GENOME} results/folds/
-TARGET="all"
-snakemake \
-   $TARGET \
-   --configfile .test/allchrs/${GENOME}.yml \
-   --cores 2 \
-   --use-conda \
-   --show-failed-logs \
-   --conda-cleanup-pkgs cache \
-   --rerun-triggers mtime \
-   --all-temp 
->>>>>>> 512429bf
 ```